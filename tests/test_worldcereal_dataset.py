from pathlib import Path
from unittest import TestCase

import pandas as pd
from torch.utils.data import DataLoader

from prometheo.datasets.worldcereal import (
    WorldCerealDataset,
    WorldCerealLabelledDataset,
)
<<<<<<< HEAD
from prometheo.predictors import collate_fn
=======
from prometheo.predictors import DEM_BANDS, METEO_BANDS, S1_BANDS, S2_BANDS, Predictors
>>>>>>> 9b34cbb8


def load_dataframe(timestep_freq="month"):
    dir = Path(__file__).resolve().parent
    if timestep_freq == "month":
        return pd.read_parquet(dir / "resources" / "worldcereal_dataset.parquet")
    elif timestep_freq == "dekad":
        return pd.read_parquet(dir / "resources" / "worldcereal_dataset_10D.parquet")
    else:
        raise ValueError(f"Invalid timestep frequency `{timestep_freq}`")


class TestDataset(TestCase):
    def test_WorldCerealDataset(self):
        df = load_dataframe()
        ds = WorldCerealDataset(df)
<<<<<<< HEAD
        dl = DataLoader(ds, batch_size=2, collate_fn=collate_fn)
        for batch in dl:
            # TODO: for now timestamps are UINT16 format because
            # default collate_fn cannot handle timestamp format.
            print(batch)
=======
        batch_size = 2
        dl = DataLoader(ds, batch_size=batch_size)
        batch = next(iter(dl))
        assert batch.s1.shape == (batch_size, 1, 1, 12, len(S1_BANDS))
        assert batch.s2.shape == (batch_size, 1, 1, 12, len(S2_BANDS))
        assert batch.meteo.shape == (batch_size, 12, len(METEO_BANDS))
        assert batch.timestamps.shape == (batch_size, 12)
        assert batch.latlon.shape == (batch_size, 2)
        assert batch.dem.shape == (batch_size, 1, 1, len(DEM_BANDS))

    def test_WorldCerealDataset_10D(self):
        # Test dekadal version of worldcereal dataset
        df = load_dataframe(timestep_freq="dekad")
        ds = WorldCerealDataset(df, num_timesteps=36, timestep_freq="dekad")
        batch_size = 2
        dl = DataLoader(ds, batch_size=batch_size)
        batch = next(iter(dl))
        assert batch.s1.shape == (batch_size, 1, 1, 36, len(S1_BANDS))
        assert batch.s2.shape == (batch_size, 1, 1, 36, len(S2_BANDS))
        assert batch.meteo.shape == (batch_size, 36, len(METEO_BANDS))
        assert batch.timestamps.shape == (batch_size, 36)
        assert batch.latlon.shape == (batch_size, 2)
        assert batch.dem.shape == (batch_size, 1, 1, len(DEM_BANDS))
>>>>>>> 9b34cbb8

    def test_WorldCerealLabelledDataset(self):
        df = load_dataframe()
        ds = WorldCerealLabelledDataset(df, augment=True)
<<<<<<< HEAD
        dl = DataLoader(ds, batch_size=2, collate_fn=collate_fn)
        for batch in dl:
            print(batch)
=======
        batch_size = 2
        dl = DataLoader(ds, batch_size=batch_size)
        batch = next(iter(dl))
        assert batch.s1.shape == (batch_size, 1, 1, 12, len(S1_BANDS))
        assert batch.s2.shape == (batch_size, 1, 1, 12, len(S2_BANDS))
        assert batch.meteo.shape == (batch_size, 12, len(METEO_BANDS))
        assert batch.timestamps.shape == (batch_size, 12)
        assert batch.latlon.shape == (batch_size, 2)
        assert batch.dem.shape == (batch_size, 1, 1, len(DEM_BANDS))
        assert batch.label.shape == (batch_size, 1, 1, 12, 1)

    def test_WorldCerealLabelledDataset_10D(self):
        # Test dekadal version of labelled worldcereal dataset
        # Also test fewer timesteps and more than 1 output
        df = load_dataframe(timestep_freq="dekad")
        num_outputs = 2
        num_timesteps = 24
        ds = WorldCerealLabelledDataset(
            df, num_timesteps=num_timesteps, timestep_freq="dekad", num_outputs=num_outputs, augment=True
        )
        batch_size = 2
        dl = DataLoader(ds, batch_size=batch_size)
        batch = next(iter(dl))
        assert batch.s1.shape == (batch_size, 1, 1, num_timesteps, len(S1_BANDS))
        assert batch.s2.shape == (batch_size, 1, 1, num_timesteps, len(S2_BANDS))
        assert batch.meteo.shape == (batch_size, num_timesteps, len(METEO_BANDS))
        assert batch.timestamps.shape == (batch_size, num_timesteps)
        assert batch.latlon.shape == (batch_size, 2)
        assert batch.dem.shape == (batch_size, 1, 1, len(DEM_BANDS))
        assert batch.label.shape == (batch_size, 1, 1, num_timesteps, num_outputs)
>>>>>>> 9b34cbb8
<|MERGE_RESOLUTION|>--- conflicted
+++ resolved
@@ -8,11 +8,7 @@
     WorldCerealDataset,
     WorldCerealLabelledDataset,
 )
-<<<<<<< HEAD
-from prometheo.predictors import collate_fn
-=======
-from prometheo.predictors import DEM_BANDS, METEO_BANDS, S1_BANDS, S2_BANDS, Predictors
->>>>>>> 9b34cbb8
+from prometheo.predictors import DEM_BANDS, METEO_BANDS, S1_BANDS, S2_BANDS, collate_fn
 
 
 def load_dataframe(timestep_freq="month"):
@@ -29,15 +25,8 @@
     def test_WorldCerealDataset(self):
         df = load_dataframe()
         ds = WorldCerealDataset(df)
-<<<<<<< HEAD
-        dl = DataLoader(ds, batch_size=2, collate_fn=collate_fn)
-        for batch in dl:
-            # TODO: for now timestamps are UINT16 format because
-            # default collate_fn cannot handle timestamp format.
-            print(batch)
-=======
         batch_size = 2
-        dl = DataLoader(ds, batch_size=batch_size)
+        dl = DataLoader(ds, batch_size=batch_size, collate_fn=collate_fn)
         batch = next(iter(dl))
         assert batch.s1.shape == (batch_size, 1, 1, 12, len(S1_BANDS))
         assert batch.s2.shape == (batch_size, 1, 1, 12, len(S2_BANDS))
@@ -51,7 +40,7 @@
         df = load_dataframe(timestep_freq="dekad")
         ds = WorldCerealDataset(df, num_timesteps=36, timestep_freq="dekad")
         batch_size = 2
-        dl = DataLoader(ds, batch_size=batch_size)
+        dl = DataLoader(ds, batch_size=batch_size, collate_fn=collate_fn)
         batch = next(iter(dl))
         assert batch.s1.shape == (batch_size, 1, 1, 36, len(S1_BANDS))
         assert batch.s2.shape == (batch_size, 1, 1, 36, len(S2_BANDS))
@@ -59,18 +48,12 @@
         assert batch.timestamps.shape == (batch_size, 36)
         assert batch.latlon.shape == (batch_size, 2)
         assert batch.dem.shape == (batch_size, 1, 1, len(DEM_BANDS))
->>>>>>> 9b34cbb8
 
     def test_WorldCerealLabelledDataset(self):
         df = load_dataframe()
         ds = WorldCerealLabelledDataset(df, augment=True)
-<<<<<<< HEAD
-        dl = DataLoader(ds, batch_size=2, collate_fn=collate_fn)
-        for batch in dl:
-            print(batch)
-=======
         batch_size = 2
-        dl = DataLoader(ds, batch_size=batch_size)
+        dl = DataLoader(ds, batch_size=batch_size, collate_fn=collate_fn)
         batch = next(iter(dl))
         assert batch.s1.shape == (batch_size, 1, 1, 12, len(S1_BANDS))
         assert batch.s2.shape == (batch_size, 1, 1, 12, len(S2_BANDS))
@@ -87,10 +70,14 @@
         num_outputs = 2
         num_timesteps = 24
         ds = WorldCerealLabelledDataset(
-            df, num_timesteps=num_timesteps, timestep_freq="dekad", num_outputs=num_outputs, augment=True
+            df,
+            num_timesteps=num_timesteps,
+            timestep_freq="dekad",
+            num_outputs=num_outputs,
+            augment=True,
         )
         batch_size = 2
-        dl = DataLoader(ds, batch_size=batch_size)
+        dl = DataLoader(ds, batch_size=batch_size, collate_fn=collate_fn)
         batch = next(iter(dl))
         assert batch.s1.shape == (batch_size, 1, 1, num_timesteps, len(S1_BANDS))
         assert batch.s2.shape == (batch_size, 1, 1, num_timesteps, len(S2_BANDS))
@@ -98,5 +85,4 @@
         assert batch.timestamps.shape == (batch_size, num_timesteps)
         assert batch.latlon.shape == (batch_size, 2)
         assert batch.dem.shape == (batch_size, 1, 1, len(DEM_BANDS))
-        assert batch.label.shape == (batch_size, 1, 1, num_timesteps, num_outputs)
->>>>>>> 9b34cbb8
+        assert batch.label.shape == (batch_size, 1, 1, num_timesteps, num_outputs)