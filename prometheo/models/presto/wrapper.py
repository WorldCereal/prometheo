import io
import warnings
from functools import lru_cache
from pathlib import Path
from typing import Literal, Optional, Union

import numpy as np
import requests
import torch
from einops import repeat, rearrange
from torch import nn

from prometheo.predictors import (
    DEM_BANDS,
    METEO_BANDS,
    NODATAVALUE,
    S1_BANDS,
    S2_BANDS,
    Predictors,
    to_torchtensor,
    ArrayTensor
)
from prometheo.utils import device

from .single_file_presto import (
    BANDS,
    BANDS_ADD,
    BANDS_DIV,
    BANDS_GROUPS_IDX,
    NUM_DYNAMIC_WORLD_CLASSES,
    FinetuningHead,
    Presto,
    get_sinusoid_encoding_table,
)

default_model_path = Path(__file__).parent / "default_model.pt"


# the mapper defines the mapping of predictor bands to presto bands
mapper = {
    "S1": {
        "predictor": [S1_BANDS.index("VV"), S1_BANDS.index("VH")],
        "presto": [BANDS.index("VV"), BANDS.index("VH")],
    },
    "S2": {
        "predictor": [
            S2_BANDS.index("B2"),
            S2_BANDS.index("B3"),
            S2_BANDS.index("B4"),
            S2_BANDS.index("B5"),
            S2_BANDS.index("B6"),
            S2_BANDS.index("B7"),
            S2_BANDS.index("B8"),
            S2_BANDS.index("B8A"),
            S2_BANDS.index("B11"),
            S2_BANDS.index("B12"),
        ],
        "presto": [
            BANDS.index("B2"),
            BANDS.index("B3"),
            BANDS.index("B4"),
            BANDS.index("B5"),
            BANDS.index("B6"),
            BANDS.index("B7"),
            BANDS.index("B8"),
            BANDS.index("B8A"),
            BANDS.index("B11"),
            BANDS.index("B12"),
        ],
    },
    "meteo": {
        "predictor": [
            METEO_BANDS.index("temperature"),
            METEO_BANDS.index("precipitation"),
        ],
        "presto": [BANDS.index("temperature_2m"), BANDS.index("total_precipitation")],
    },
    "dem": {
        "predictor": [DEM_BANDS.index("elevation"), DEM_BANDS.index("slope")],
        "presto": [BANDS.index("elevation"), BANDS.index("slope")],
    },
}


def calculate_ndvi(input_array):
    r"""
    Given an input array of shape [timestep, bands] or [batches, timesteps, shapes]
    where bands == len(bands), returns an array of shape
    [timestep, bands + 1] where the extra band is NDVI,
    (b08 - b04) / (b08 + b04)
    """
    band_1, band_2 = "B8", "B4"

    num_dims = len(input_array.shape)
    if num_dims == 2:
        band_1_np = input_array[:, BANDS.index(band_1)]
        band_2_np = input_array[:, BANDS.index(band_2)]
    elif num_dims == 3:
        band_1_np = input_array[:, :, BANDS.index(band_1)]
        band_2_np = input_array[:, :, BANDS.index(band_2)]
    else:
        raise ValueError(f"Expected num_dims to be 2 or 3 - got {num_dims}")

    with warnings.catch_warnings():
        warnings.filterwarnings(
            "ignore", message="invalid value encountered in true_divide"
        )
        # suppress the following warning
        # RuntimeWarning: invalid value encountered in true_divide
        # for cases where near_infrared + red == 0
        # since this is handled in the where condition
        if isinstance(band_1_np, np.ndarray):
            x = np.where(
                (band_1_np + band_2_np) > 0,
                (band_1_np - band_2_np) / (band_1_np + band_2_np),
                0,
            )
        else:
            x = torch.where(
                (band_1_np + band_2_np) > 0,
                (band_1_np - band_2_np) / (band_1_np + band_2_np),
                0,
            )
    mask = (
        (band_1_np == NODATAVALUE)
        | (band_2_np == NODATAVALUE)
        | ((band_1_np + band_2_np) == 0)
    )
    return x, mask


def normalize(x: np.ndarray, mask: np.ndarray):
    if isinstance(x, np.ndarray):
        x = ((x + BANDS_ADD) / BANDS_DIV).astype(np.float32)
    else:
        x = (x + torch.tensor(BANDS_ADD)) / torch.tensor(BANDS_DIV)

    ndvi, ndvi_mask = calculate_ndvi(x)

    if len(x.shape) == 2:
        x[:, BANDS.index("NDVI")] = ndvi
        mask[:, BANDS.index("NDVI")] = ndvi_mask

    else:
        x[:, :, BANDS.index("NDVI")] = ndvi
        mask[:, :, BANDS.index("NDVI")] = ndvi_mask
    return x, mask


def dataset_to_model(x: Predictors):
    batch_sizes = [v.shape[0] for v in [x.s1, x.s2, x.meteo, x.dem] if v is not None]
    timesteps = [v.shape[-2] for v in [x.s1, x.s2, x.meteo] if v is not None]
    hs = [v.shape[1] for v in [x.s1, x.s2, x.dem] if v is not None]
    ws = [v.shape[2] for v in [x.s1, x.s2, x.dem] if v is not None]
    if len(timesteps) == 0:
        raise ValueError("One of s1, s2, meteo must be not None")
    if len(hs) == 0:
        raise ValueError("One of s1, s2, dem must be not None")
    if not len(set(batch_sizes)) == 1:
        raise ValueError("dim 0 (batch size) must be consistent for s1, s2, dem, meteo")
    if not len(set(timesteps)) == 1:
        raise ValueError("dim -2 (timesteps) must be consistent for s1, s2, meteo")
    if not len(set(hs)) == 1:
        raise ValueError("dim 1 (height) must be consistent for s1, s2, dem")
    h = hs[0]
    if not len(set(ws)) == 1:
        raise ValueError("dim 2 (width) must be consistent for s1, s2, dem")
    w = ws[0]

    batch_size, timesteps = batch_sizes[0], timesteps[0]
    total_bands = sum([len(v) for _, v in BANDS_GROUPS_IDX.items()])

    mask, output = (
        np.ones((batch_size, h, w, timesteps, total_bands)),
        np.zeros((batch_size, h, w, timesteps, total_bands)),
    )

    if x.s1 is not None:
        # for some reason, doing
        # x.s1[ :, 0, 0, :, mapper["S1"]["predictor"]]
        # directly yields an array of shape [bands, batch_size, timesteps]
        # but splitting it like this doesn't. I am not sure why
        s1_hw = x.s1[:, :, :, :, :]
        s1_hw_bands = s1_hw[:, :, :, :, mapper["S1"]["predictor"]]
        output[:, :, :, :, mapper["S1"]["presto"]] = s1_hw_bands
        mask[:, :, :, :, mapper["S1"]["presto"]] = s1_hw_bands == NODATAVALUE

    if x.s2 is not None:
        s2_hw = x.s2[:, :, :, :, :]
        s2_hw_bands = s2_hw[:, :, :, :, mapper["S2"]["predictor"]]
        output[:, :, :, :, mapper["S2"]["presto"]] = s2_hw_bands
        mask[:, :, :, :, mapper["S2"]["presto"]] = s2_hw_bands == NODATAVALUE

    if x.dem is not None:
        dem_with_time = repeat(
            x.dem[:, :, :, mapper["dem"]["predictor"]], "b h w d -> b h w t d", t=timesteps
        )
        output[:, :, :, :, mapper["dem"]["presto"]] = dem_with_time
        mask[:, :, :, :, mapper["dem"]["presto"]] = dem_with_time == NODATAVALUE

    if x.meteo is not None:
        meteo_with_hw = repeat(
            x.meteo[:, :, mapper["meteo"]["predictor"]], "b t d -> b h w t d", h=h, w=w
        )
        output[:, :, :, :, mapper["meteo"]["presto"]] = meteo_with_hw
        mask[:, :, :, :, mapper["meteo"]["presto"]] = (meteo_with_hw == NODATAVALUE)

    dynamic_world = np.ones((batch_size * h * w, timesteps)) * NUM_DYNAMIC_WORLD_CLASSES

    latlon: ArrayTensor | None = None
    if x.latlon is not None:
        latlon = repeat(x.latlon, "b d -> b h w d", h=h, w=w)
        latlon = rearrange(latlon, "b h w d -> (b h w) d")


    timestamps: ArrayTensor | None = None
    if x.timestamps is not None:
        timestamps = repeat(x.timestamps, "b t d -> b h w t d", h=h, w=w)
        timestamps = rearrange(timestamps, "b h w t d -> (b h w) t d")

    output = rearrange(output, "b h w t d -> (b h w) t d")
    mask = rearrange(mask, "b h w t d -> (b h w) t d")

    output, mask = normalize(output, mask)
    return output, mask, dynamic_world, latlon, timestamps, h, w


@lru_cache(maxsize=6)
def load_presto_weights(
    presto_model: Presto,
    weights_path: Union[str, Path] = default_model_path,
    strict: bool = True,
):
    """Load pretrained weights into a Presto model.

    Parameters
    ----------
    presto_model : Presto
        The Presto model to load the pretrained weights into.
    weights_path : Union[str, Path], optional
        The path to the pretrained weights file. If not provided, the default model path will be used.
    strict : bool, optional
        Whether to strictly enforce that the keys in the pretrained weights match the keys in the model.
        If True, an error will be raised if there are any missing or unexpected keys. If False, missing or
        unexpected keys will be ignored. Default is True.

    Returns
    -------
    Presto
        The Presto model with the pretrained weights loaded.

    Raises
    ------
    FileNotFoundError
        If the specified model path does not exist.
    """
    presto_model.to(device)
    if isinstance(weights_path, str) and (weights_path.startswith("http")):
        response = requests.get(weights_path)
        presto_model_layers = torch.load(
            io.BytesIO(response.content), map_location=device
        )
        presto_model.load_state_dict(presto_model_layers, strict=strict)
    else:
        presto_model.load_state_dict(
            torch.load(weights_path, map_location=device), strict=strict
        )

    return presto_model


class PretrainedPrestoWrapper(nn.Module):
    def __init__(
        self,
        num_outputs: Optional[int] = None,
        regression: Optional[bool] = None,
        pretrained_model_path: Optional[Union[str, Path]] = None,
    ):
        """Initialize the Presto model through a prometheo wrapper.

        Parameters
        ----------
        num_outputs : Optional[int], optional
            The number of output units of the model, by default None if no head
            should be used.
        regression : Optional[bool], optional
            Whether the model performs regression or not, by default None.
            Needs to be specified when num_outputs is not None.
        pretrained_model_path : Union[str, Path], optional
            The path to the pretrained model, by default None.

        Raises
        ------
        ValueError
            If both num_outputs and regression are not None or both are None.

        """
        super().__init__()

        # Construct original Presto model with the default configuration
        presto = Presto.construct()

        # Load pretrained model before making any adaptations
        if pretrained_model_path is not None:
            presto = load_presto_weights(presto, pretrained_model_path, strict=False)

        # Extract the encoder from the original Presto model
        self.encoder = presto.encoder

        # make sure the model is trainable, since we can call
        # this having called requires_grad_(False)
        self.encoder.requires_grad_(True)
        # but don't unfreeze the month encoder, which
        # shouldn't be trainable
        self.encoder.month_embed.requires_grad_(False)

        max_sequence_length = 72
        old_pos_embed_device = self.encoder.pos_embed.device
        self.encoder.pos_embed = nn.Parameter(
            torch.zeros(
                1,
                max_sequence_length,
                self.encoder.pos_embed.shape[-1],
                device=old_pos_embed_device,
            ),
            requires_grad=False,
        )
        pos_embed = get_sinusoid_encoding_table(
            self.encoder.pos_embed.shape[1], self.encoder.pos_embed.shape[-1]
        )
        self.encoder.pos_embed.data.copy_(pos_embed.to(device=old_pos_embed_device))
        self.encoder.pos_embed.requires_grad_(False)

        head_variables = [num_outputs, regression]
        if len([x for x in head_variables if x is not None]) not in [
            0,
            len(head_variables),
        ]:
            raise ValueError("num_outputs and regression must both be None or not None")

        self.head: Optional[nn.Module] = None
        if num_outputs is not None:
            if regression is None:
                raise ValueError("regression cannot be None if num_outputs is not None")
            self.head = FinetuningHead(
                hidden_size=self.encoder.embedding_size,
                num_outputs=num_outputs,
                regression=regression,
            )

    def forward(
        self, x: Predictors, eval_pooling: Literal["global", "time", None] = "global"
    ):
        """
        If x.label is not None, then we infer the output pooling from the labels (time or global).
        If x.label is None, then we default to the eval_pooling argument passed to forward.

        Encoder output pooling can be three options:

        eval_pooling = "global" -> global pooling (DEFAULT)
        eval_pooling = "time" -> time pooling, for time-explicit embeddings
        eval_pooling = None -> no pooling (for SSL)

        Note: in case a finetuning head is part of Presto, it does not include activation.

        """

        s1_s2_era5_srtm, mask, dynamic_world, latlon, timestamps, h, w= dataset_to_model(x)

        # labels should have shape [B, H, W, T or 1, num_outputs].
        # need some way to communicate global vs time if
        # they are not passed as part of the predictors.
        if x.label is not None:
            if x.label.shape[3] == dynamic_world.shape[1]:
                eval_pooling = "time"
            else:
                if x.label.shape[1] != 1:
                    raise ValueError(f"Unexpected label shape {x.label.shape}")
                eval_pooling = "global"

        if x.timestamps is None:
            raise ValueError("Presto requires input timestamps")

        model_device = self.encoder.pos_embed.device
        embeddings = self.encoder(
<<<<<<< HEAD
            x=to_torchtensor(s1_s2_era5_srtm, device=device).float(),
            dynamic_world=to_torchtensor(dynamic_world, device=device).long(),
            latlons=to_torchtensor(latlon).float(),
            mask=to_torchtensor(mask, device=device).long(),
            # presto wants 0 indexed months, not 1 indexed months
            month=to_torchtensor(timestamps[:, :, 1] - 1, device=device),
=======
            x=to_torchtensor(s1_s2_era5_srtm, device=model_device).float(),
            dynamic_world=to_torchtensor(dynamic_world, device=model_device).long(),
            latlons=to_torchtensor(x.latlon, device=model_device).float(),
            mask=to_torchtensor(mask, device=model_device).long(),
            # presto wants 0 indexed months, not 1 indexed months
            month=to_torchtensor(x.timestamps[:, :, 1] - 1, device=model_device),
>>>>>>> 488c5744
            eval_pooling=eval_pooling,
        )

        # Need to reintroduce spatial and temporal dims according to prometheo convention
        if eval_pooling == "global":
            b = int(embeddings.shape[0] / (h * w))
            embeddings = rearrange(embeddings, "(b h w) d -> b h w d", b=b, h=h, w=w)
            # add the time dimension back
            embeddings = torch.unsqueeze(embeddings, 3)
        elif eval_pooling == "time":
            b = int(embeddings.shape[0] / (h * w))
            embeddings = rearrange(embeddings, "(b h w) t d -> b h w t d", b=b, h=h, w=w)
        else:
            if ((h != 1)) or ((w != 1)):
                raise ValueError("h w != 1 unsupported for SSL")
            pass  # In case of no pooling we assume SSL and don't change embeddings

        if self.head is not None:
            return self.head(embeddings)
        else:
            return embeddings<|MERGE_RESOLUTION|>--- conflicted
+++ resolved
@@ -383,21 +383,12 @@
 
         model_device = self.encoder.pos_embed.device
         embeddings = self.encoder(
-<<<<<<< HEAD
-            x=to_torchtensor(s1_s2_era5_srtm, device=device).float(),
-            dynamic_world=to_torchtensor(dynamic_world, device=device).long(),
-            latlons=to_torchtensor(latlon).float(),
-            mask=to_torchtensor(mask, device=device).long(),
-            # presto wants 0 indexed months, not 1 indexed months
-            month=to_torchtensor(timestamps[:, :, 1] - 1, device=device),
-=======
             x=to_torchtensor(s1_s2_era5_srtm, device=model_device).float(),
             dynamic_world=to_torchtensor(dynamic_world, device=model_device).long(),
-            latlons=to_torchtensor(x.latlon, device=model_device).float(),
+            latlons=to_torchtensor(latlon, device=model_device).float(),
             mask=to_torchtensor(mask, device=model_device).long(),
             # presto wants 0 indexed months, not 1 indexed months
-            month=to_torchtensor(x.timestamps[:, :, 1] - 1, device=model_device),
->>>>>>> 488c5744
+            month=to_torchtensor(timestamps[:, :, 1] - 1, device=model_device),
             eval_pooling=eval_pooling,
         )
 
